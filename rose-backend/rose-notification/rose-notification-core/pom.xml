--- conflicted
+++ resolved
@@ -27,11 +27,7 @@
     <dependency>
       <groupId>com.aliyun</groupId>
       <artifactId>dysmsapi20170525</artifactId>
-<<<<<<< HEAD
       <version>4.1.2</version>
-=======
-      <version>2.0.24</version>
->>>>>>> b6fa9192
       <optional>true</optional>
     </dependency>
     <dependency>
